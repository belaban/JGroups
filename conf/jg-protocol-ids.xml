--- conflicted
+++ resolved
@@ -58,13 +58,10 @@
     <class id="72" name="org.jgroups.protocols.FD_HOST"/>
     <class id="73" name="org.jgroups.protocols.ABP"/>
     <class id="74" name="org.jgroups.protocols.TCP_NIO2"/>
-<<<<<<< HEAD
-    <class id="75" name="org.jgroups.protocols.aws.s3_ping2.S3_PING2"/>
-=======
     <class id="75" name="org.jgroups.protocols.TP"/>
     <class id="76" name="org.jgroups.protocols.SYM_ENCRYPT"/>
     <class id="77" name="org.jgroups.protocols.ASYM_ENCRYPT"/>
->>>>>>> e5a5fef2
+    <class id="78" name="org.jgroups.protocols.aws.s3_ping2.S3_PING2"/>
 
     <!-- IDs reserved for building blocks -->
     <class id="200" name="org.jgroups.blocks.RequestCorrelator"/> <!-- ID should be the same as Global.BLOCKS_START_ID -->
