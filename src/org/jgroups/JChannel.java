package org.jgroups;

import org.jgroups.annotations.MBean;
import org.jgroups.annotations.ManagedAttribute;
import org.jgroups.annotations.ManagedOperation;
import org.jgroups.blocks.MethodCall;
import org.jgroups.conf.ConfiguratorFactory;
import org.jgroups.conf.ProtocolConfiguration;
import org.jgroups.conf.ProtocolStackConfigurator;
import org.jgroups.logging.Log;
import org.jgroups.logging.LogFactory;
import org.jgroups.protocols.TP;
import org.jgroups.stack.AddressGenerator;
import org.jgroups.stack.Protocol;
import org.jgroups.stack.ProtocolStack;
import org.jgroups.stack.StateTransferInfo;
import org.jgroups.util.Promise;
import org.jgroups.util.TimeScheduler;
import org.jgroups.util.UUID;
import org.jgroups.util.Util;
import org.w3c.dom.Element;

import java.io.File;
import java.io.InputStream;
import java.io.OutputStream;
import java.io.Serializable;
import java.lang.reflect.Method;
import java.net.DatagramSocket;
import java.net.ServerSocket;
import java.net.URL;
import java.util.HashMap;
import java.util.List;
import java.util.Map;
import java.util.Vector;
import java.util.concurrent.Callable;


/**
 * JChannel is a pure Java implementation of Channel.<p/>
 * When a JChannel object is instantiated it automatically builds the associated protocol stack.<p/>
 * The configuration of a JChannel is done via XML, e.g. udp.xml inside the JGroups JAR. This file lists all the
 * protocols to be used, and for each protocol, its properties (e.g. fragmentation size for the fragmentation
 * protocol).
 * @author Bela Ban
 */
@MBean(description="JGroups channel")
public class JChannel extends Channel {

    /** The default protocol stack used by the default constructor  */
    public static final String DEFAULT_PROTOCOL_STACK="udp.xml";

    /*the address of this JChannel instance*/
    protected Address local_addr=null;

    protected AddressGenerator address_generator=null;

    protected String name=null;

    /*the channel (also know as group) name*/
    private String cluster_name=null;  // group name
    /*the latest view of the group membership*/
    private View my_view=null;
    /*the protocol stack, used to send and receive messages from the protocol stack*/
    private ProtocolStack prot_stack=null;

    private final Promise<Boolean> state_promise=new Promise<Boolean>();

    /*channel connected flag*/
    protected volatile boolean connected=false;

    /*channel closed flag*/
    protected volatile boolean closed=false;      // close() has been called, channel is unusable

    /** True if a state transfer protocol is available, false otherwise */
    private boolean state_transfer_supported=false; // set by CONFIG event from STATE_TRANSFER protocol

    /** True if a flush protocol is available, false otherwise */
    private volatile boolean flush_supported=false; // set by CONFIG event from FLUSH protocol


    protected final Log log=LogFactory.getLog(JChannel.class);

    /** Collect statistics */
    @ManagedAttribute(description="Collect channel statistics",writable=true)
    protected boolean stats=true;

    protected long sent_msgs=0, received_msgs=0, sent_bytes=0, received_bytes=0;

    private final TP.ProbeHandler probe_handler=new MyProbeHandler();



    /**
     * Creates a JChannel without a protocol stack; used for programmatic creation of channel and protocol stack
     * @param create_protocol_stack If true, the default configuration will be used. If false, no protocol stack
     *        will be created
     * @param create_protocol_stack Creates the default stack if true, or no stack if false
     */
    public JChannel(boolean create_protocol_stack) {
        if(create_protocol_stack) {
            try {
                init(ConfiguratorFactory.getStackConfigurator(DEFAULT_PROTOCOL_STACK));
            }
            catch(ChannelException e) {
                throw new RuntimeException(e);
            }
        }
    }

    /**
     * Constructs a <code>JChannel</code> instance with the protocol stack
     * specified by the <code>DEFAULT_PROTOCOL_STACK</code> member.
     * @throws ChannelException If problems occur during the initialization of the protocol stack.
     */
    public JChannel() throws ChannelException {
        this(DEFAULT_PROTOCOL_STACK);
    }

    /**
     * Constructs a JChannel instance with the protocol stack configuration contained by the specified file.
     * @param properties A file containing a JGroups XML protocol stack configuration.
     * @throws ChannelException If problems occur during the configuration or initialization of the protocol stack.
     */
    public JChannel(File properties) throws ChannelException {
        this(ConfiguratorFactory.getStackConfigurator(properties));
    }

    /**
     * Constructs a JChannel instance with the protocol stack configuration contained by the specified XML element.
     * @param properties An XML element containing a JGroups XML protocol stack configuration.
     * @throws ChannelException If problems occur during the configuration or initialization of the protocol stack.
     */
    public JChannel(Element properties) throws ChannelException {
        this(ConfiguratorFactory.getStackConfigurator(properties));
    }

    /**
     * Constructs a JChannel instance with the protocol stack configuration indicated by the specified URL.
     * @param properties A URL pointing to a JGroups XML protocol stack configuration.
     * @throws ChannelException If problems occur during the configuration or initialization of the protocol stack.
     */
    public JChannel(URL properties) throws ChannelException {
        this(ConfiguratorFactory.getStackConfigurator(properties));
    }

    /**
     * Constructs a JChannel instance with the protocol stack configuration based upon the specified properties parameter.
     * @param props A file containing a JGroups XML configuration, a URL pointing to an XML configuration, or an old
     *              style plain configuration string.
     * @throws ChannelException If problems occur during the configuration or initialization of the protocol stack.
     */
    public JChannel(String props) throws ChannelException {
        this(ConfiguratorFactory.getStackConfigurator(props));
    }

    /**
     * Constructs a JChannel with the protocol stack configuration contained by the protocol stack configurator parameter.
     * <p>
     * All of the public constructors of this class eventually delegate to this method.
     * @param configurator A protocol stack configurator containing a JGroups protocol stack configuration.
     * @throws ChannelException If problems occur during the initialization of the protocol stack.
     */
    public JChannel(ProtocolStackConfigurator configurator) throws ChannelException {
        init(configurator);
    }



    /**
     * Creates a channel with the same configuration as the channel passed to this constructor. This is used by
     * testing code, and should not be used by any other code !
     * @param ch
     * @throws ChannelException
     */
    public JChannel(JChannel ch) throws ChannelException {
        init(ch);
        discard_own_messages=ch.discard_own_messages;
    }


 
    /**
     * Returns the protocol stack
     */
    public ProtocolStack getProtocolStack() {
        return prot_stack;
    }

    public void setProtocolStack(ProtocolStack stack) {
        this.prot_stack=stack;
        if(prot_stack != null)
            prot_stack.setChannel(this);
    }

    protected Log getLog() {
        return log;
    }

    /**
     * Returns the protocol stack configuration in string format. An example of this property is<br/>
     * "UDP:PING:FD:STABLE:NAKACK:UNICAST:FRAG:FLUSH:GMS:VIEW_ENFORCER:STATE_TRANSFER:QUEUE"
     */
    public String getProperties() {
        return prot_stack != null? prot_stack.printProtocolSpec(true) : null;
    }

    public boolean statsEnabled() {
        return stats;
    }

    public void enableStats(boolean stats) {
        this.stats=stats;
    }

    @ManagedOperation
    public void resetStats() {
        sent_msgs=received_msgs=sent_bytes=received_bytes=0;
    }

    @ManagedAttribute
    public long getSentMessages() {return sent_msgs;}
    @ManagedAttribute
    public long getSentBytes() {return sent_bytes;}
    @ManagedAttribute
    public long getReceivedMessages() {return received_msgs;}
    @ManagedAttribute
    public long getReceivedBytes() {return received_bytes;}
    @ManagedAttribute
    public int getNumberOfTasksInTimer() {
        TimeScheduler timer=getTimer();
        return timer != null? timer.size() : -1;
    }

    @ManagedAttribute
    public int getTimerThreads() {
        TimeScheduler timer=getTimer();
        return timer != null? timer.getMinThreads() : -1;
    }

    @ManagedOperation
    public String dumpTimerQueue() {
        TimeScheduler timer=getTimer();
        return timer != null? timer.dumpTimerTasks() : "<n/a";
    }

    /**
     * Returns a pretty-printed form of all the protocols. If include_properties
     * is set, the properties for each protocol will also be printed.
     */
    @ManagedOperation
    public String printProtocolSpec(boolean include_properties) {
        ProtocolStack ps=getProtocolStack();
        return ps != null? ps.printProtocolSpec(include_properties) : null;
    }


    /** {@inheritDoc} */
    @ManagedOperation(description="Connects the channel to a group")
    public synchronized void connect(String cluster_name) throws ChannelException {
    	connect(cluster_name,true);
    }

    /**
     * Connects the channel to a group.
     * @see JChannel#connect(String)
     */
    @ManagedOperation(description="Connects the channel to a group")
    protected synchronized void connect(String cluster_name, boolean useFlushIfPresent) throws ChannelException {
        if (connected) {
            if (log.isTraceEnabled())
                log.trace("already connected to " + cluster_name);
            return;
        }

        setAddress();
        startStack(cluster_name);

        if (cluster_name != null) { // only connect if we are not a unicast channel
            
            Event connect_event;
            if (useFlushIfPresent) {
                connect_event = new Event(Event.CONNECT_USE_FLUSH, cluster_name);
            } else {
                connect_event = new Event(Event.CONNECT, cluster_name);
            }

            // waits forever until connected (or channel is closed)
            Object res = down(connect_event);
            if (res != null && res instanceof Exception) {
                // the JOIN was rejected by the coordinator
                stopStack(true, false);
                init();
                throw new ChannelException("connect() failed", (Throwable) res);
            }            
        }
        connected = true;
        notifyChannelConnected(this);
    }

    /** {@inheritDoc} */
    public synchronized void connect(String cluster_name,
                                     Address target,
                                     long timeout) throws ChannelException {
    	connect(cluster_name, target, timeout,true);
    }

    
    /**
     * Connects this channel to a group and gets a state from a specified state provider.<p/>
     * This method invokes <code>connect()<code> and then <code>getState<code>.<p/>
     * If the FLUSH protocol is in the channel's stack definition, only one flush round is executed for both connecting and
     * fetching the state rather than two flushes if we invoke <code>connect<code> and <code>getState<code> in succession.
     * <p/>
     * If the channel is already connected, an error message will be printed to the error log.
     * If the channel is closed a ChannelClosed exception will be thrown.
     * @param cluster_name  The cluster name to connect to. Cannot be null.
     * @param target The state provider. If null, the state will be fetched from the coordinator, unless this channel
     *               is the coordinator.
     * @param timeout The timeout for the state transfer.
     * 
     * @exception ChannelException The protocol stack cannot be started
     * @exception ChannelException Connecting to cluster was not successful 
     * @exception ChannelClosedException The channel is closed and therefore cannot be used any longer.
     *                                   A new channel has to be created first.
     * @exception StateTransferException State transfer was not successful
     *
     */
    public synchronized void connect(String cluster_name,
                                     Address target,
                                     long timeout,
                                     boolean useFlushIfPresent) throws ChannelException {

        if(connected) {
            if(log.isTraceEnabled()) log.trace("already connected to " + this.cluster_name);
            return;
        }

        setAddress();
        startStack(cluster_name);

        boolean stateTransferOk;
        boolean joinSuccessful;
        boolean canFetchState=false;
        // only connect if we are not a unicast channel
        if(cluster_name == null)
            return;

        try {
            Event connect_event;
            if(useFlushIfPresent)
                connect_event=new Event(Event.CONNECT_WITH_STATE_TRANSFER_USE_FLUSH, cluster_name);
            else
                connect_event=new Event(Event.CONNECT_WITH_STATE_TRANSFER, cluster_name);

            Object res=down(connect_event); // waits forever until connected (or channel is closed)
            joinSuccessful=!(res != null && res instanceof Exception);
            if(!joinSuccessful) {
                stopStack(true, false);
                init();
                throw new ChannelException("connect() failed", (Throwable)res);
            }

            connected=true;
            notifyChannelConnected(this);
            canFetchState=getView() != null && getView().size() > 1;

            // if I am not the only member in cluster then
            if(canFetchState) {
                try {
                    // fetch state from target
                    stateTransferOk=getState(target, timeout, false);
                    if(!stateTransferOk) {
                        throw new StateTransferException(getAddress() + " could not fetch state from "
                                                           + (target == null ? "(all)" : target));
                    }
                }
                catch(Exception e) {
                    throw new StateTransferException(getAddress() + " could not fetch state from "
                                                       + (target == null ? "(all)" : target), e);
                }
            }

        }
        finally {
            if (flushSupported() && useFlushIfPresent){
                //stopFlush if we fetched the state or failed to connect...
                if(canFetchState || !connected)            
                    stopFlush();                             
            }
        }
    }


    /** {@inheritDoc} */
    @ManagedOperation(description="Disconnects the channel if connected")
    public synchronized void disconnect() {
        if(closed) return;

        if(connected) {
            if(cluster_name != null) {
                // Send down a DISCONNECT event, which travels down to the GMS, where a response is returned
                Event disconnect_event=new Event(Event.DISCONNECT, local_addr);
                down(disconnect_event);   // DISCONNECT is handled by each layer
            }
            connected=false;
            stopStack(true, false);            
            notifyChannelDisconnected(this);
            init(); // sets local_addr=null; changed March 18 2003 (bela) -- prevented successful rejoining
        }
    }


    /** {@inheritDoc} */
    @ManagedOperation(description="Disconnects and destroys the channel")
    public synchronized void close() {
        _close(true); // by default disconnect before closing channel and close mq
    }




    /** {@inheritDoc} */
    @ManagedAttribute public boolean isOpen() {
        return !closed;
    }


    /** {@inheritDoc} */
    @ManagedAttribute public boolean isConnected() {
        return connected;
    }


    /** {@inheritDoc} */
    @ManagedOperation
    public Map<String,Object> dumpStats() {
        Map<String,Object> retval=prot_stack.dumpStats();
        if(retval != null) {
            Map<String,Long> tmp=dumpChannelStats();
            if(tmp != null)
                retval.put("channel", tmp);
        }
        return retval;
    }

    public Map<String,Object> dumpStats(String protocol_name, List<String> attrs) {
        return prot_stack.dumpStats(protocol_name, attrs);
    }

    @ManagedOperation
    public Map<String,Object> dumpStats(String protocol_name) {
        return prot_stack.dumpStats(protocol_name, null);
    }

    protected Map<String,Long> dumpChannelStats() {
        Map<String,Long> retval=new HashMap<String,Long>();
        retval.put("sent_msgs",      sent_msgs);
        retval.put("sent_bytes",     sent_bytes);
        retval.put("received_msgs",  received_msgs);
        retval.put("received_bytes", received_bytes);
        return retval;
    }


    /** {@inheritDoc} */
    @ManagedOperation
    public void send(Message msg) throws ChannelException {
        checkClosedOrNotConnected();
        if(msg == null)
            throw new NullPointerException("msg is null");
        if(stats) {
            sent_msgs++;
            sent_bytes+=msg.getLength();
        }

        down(new Event(Event.MSG, msg));
    }


<<<<<<< HEAD
    /**
     * creates a new message with the destination address, and the source address
     * and the object as the message value
     *
     * @param dst - the destination address of the message, null for all members
     * @param obj - the value of the message
     * @exception ChannelNotConnectedException
     * @exception ChannelClosedException
     * @see JChannel#send
     */
    @ManagedOperation
    public void send(Address dst, Serializable obj) throws ChannelNotConnectedException, ChannelClosedException {
        send(new Message(dst, null, obj));
    }

    public void send(Address dst, byte[] buf) throws ChannelNotConnectedException, ChannelClosedException {
        send(new Message(dst, null, buf));
    }

    public void send(Address dst, byte[] buf, int offset, int length) throws ChannelNotConnectedException, ChannelClosedException {
        send(new Message(dst, null, buf, offset, length));
=======
    /** {@inheritDoc} */
    @ManagedOperation
    public void send(Address dst, Address src, Serializable obj) throws ChannelException {
        send(new Message(dst, src, obj));
    }

    /** {@inheritDoc} */
    public void send(Address dst, Address src, byte[] buf) throws ChannelException {
        send(new Message(dst, src, buf));
    }

    /** {@inheritDoc} */
    public void send(Address dst, Address src, byte[] buf, int offset, int length) throws ChannelException {
        send(new Message(dst, src, buf, offset, length));
>>>>>>> 6d889c1c
    }


    /** {@inheritDoc} */
    public View getView() {
        return closed || !connected ? null : my_view;
    }
    
    @ManagedAttribute(name="View")
    public String getViewAsString() {
        View v=getView();
        return v != null ? v.toString() : "n/a";
    }
    
    @ManagedAttribute
    public static String getVersion() {
        return Version.printDescription();
    }


    /** {@inheritDoc} */
    public Address getAddress() {
        return closed ? null : local_addr;
    }

    @ManagedAttribute(name="Address")
    public String getAddressAsString() {
        return local_addr != null? local_addr.toString() : "n/a";
    }

    @ManagedAttribute(name="Address (UUID)")
    public String getAddressAsUUID() {
        return local_addr instanceof UUID? ((UUID)local_addr).toStringLong() : null;
    }

    /** {@inheritDoc} */
    public String getName() {
        return name;
    }

    /** {@inheritDoc} */
    public String getName(Address member) {
        return member != null? UUID.get(member) : null;
    }

    /** {@inheritDoc} */
    @ManagedAttribute(writable=true, description="The logical name of this channel. Stays with the channel until " +
            "the channel is closed")
    public void setName(String name) {
        if(name != null) {
            this.name=name;
            if(local_addr != null)
                UUID.add(local_addr, this.name);
        }
    }

    /** {@inheritDoc} */
    @ManagedAttribute(description="Returns cluster name this channel is connected to")
    public String getClusterName() {
        return closed ? null : !connected ? null : cluster_name;
    }

    /**
     * Returns the current {@link AddressGenerator}, or null if none is set
     * @return
     * @since 2.12
     */
    public AddressGenerator getAddressGenerator() {
        return address_generator;
    }

    /**
     * Sets the new {@link AddressGenerator}. New addresses will be generated using the new generator. This
     * should <em>not</em> be done while a channel is connected, but before connecting.
     * @param address_generator
     * @since 2.12
     */
    public void setAddressGenerator(AddressGenerator address_generator) {
        this.address_generator=address_generator;
    }


    /**
     * {@inheritDoc}
     */
    public boolean getState(Address target, long timeout) throws ChannelException {
        return getState(target, timeout, true);
    }


    /**
     * Retrieves state from the target member. See {@link #getState(Address,long)} for details.
     */
    public boolean getState(Address target, long timeout, boolean useFlushIfPresent) throws ChannelException {
    	Callable<Boolean> flusher = new Callable<Boolean>() {
			public Boolean call() throws Exception {
				return Util.startFlush(JChannel.this);
			}
		};
		return getState(target, timeout, useFlushIfPresent?flusher:null);
	}
    

    protected boolean getState(Address target, long timeout, Callable<Boolean> flushInvoker) throws ChannelException {
        checkClosedOrNotConnected();
        if(!state_transfer_supported)
            throw new IllegalStateException("fetching state will fail as state transfer is not supported. "
                                              + "Add one of the STATE_TRANSFER protocols to your protocol configuration");

        if(target == null)
            target=determineCoordinator();
        if(target != null && local_addr != null && target.equals(local_addr)) {
            if(log.isTraceEnabled())
                log.trace("cannot get state from myself (" + target + "): probably the first member");
            return false;
        }

        boolean initiateFlush=flushSupported() && flushInvoker != null;

        if(initiateFlush) {
            boolean successfulFlush=false;
            try {
                successfulFlush=flushInvoker.call();
            }
            catch(Throwable e) {
                successfulFlush=false; // http://jira.jboss.com/jira/browse/JGRP-759
            }
            if(!successfulFlush)
                throw new IllegalStateException("Node " + local_addr + " could not flush the cluster for state retrieval");
        }

        state_promise.reset();
        StateTransferInfo state_info=new StateTransferInfo(target, timeout);
        down(new Event(Event.GET_STATE, state_info));
        Boolean b=state_promise.getResult(state_info.timeout);

        if(initiateFlush)
            stopFlush();

        boolean state_transfer_successfull=b != null && b.booleanValue();
        if(!state_transfer_successfull)
            down(new Event(Event.RESUME_STABLE));
        return state_transfer_successfull;
    }


    /**
     * Callback method <BR>
     * Called by the ProtocolStack when a message is received.
     * @param evt the event carrying the message from the protocol stack
     */
    public Object up(Event evt) {
        switch(evt.getType()) {

            case Event.MSG:
                Message msg=(Message)evt.getArg();
                if(stats) {
                    received_msgs++;
                    received_bytes+=msg.getLength();
                }

                // discard local messages (sent by myself to me)
                if(discard_own_messages && local_addr != null && msg.getSrc() != null && local_addr.equals(msg.getSrc()))
                    return null;
                break;

            case Event.VIEW_CHANGE:
                View tmp=(View)evt.getArg();
                if(tmp instanceof MergeView)
                    my_view=new View(tmp.getVid(), tmp.getMembers());
                else
                    my_view=tmp;

                // Bela&Vladimir Oct 27th,2006 (JGroups 2.4): we need to set connected=true because a client can
                // call channel.getView() in viewAccepted() callback invoked on this thread (see Event.VIEW_CHANGE handling below)

                // not good: we are only connected when we returned from connect() - bela June 22 2007
                // Changed: when a channel gets a view of which it is a member then it should be
                // connected even if connect() hasn't returned yet ! (bela Noc 2010)
                if(connected == false)
                    connected=true;
                break;

            case Event.CONFIG:
                Map<String,Object> cfg=(Map<String,Object>)evt.getArg();
                if(cfg != null) {
                    if(cfg.containsKey("state_transfer")) {
                        state_transfer_supported=((Boolean)cfg.get("state_transfer")).booleanValue();
                    }
                    if(cfg.containsKey("flush_supported")) {
                        flush_supported=((Boolean)cfg.get("flush_supported")).booleanValue();
                    }
                    cfg.putAll(cfg);
                }
                break;
                
            case Event.GET_STATE_OK:
                StateTransferInfo state_info=(StateTransferInfo)evt.getArg();
                byte[] state=state_info.state;

                try {
                    if(up_handler != null)
                        return up_handler.up(evt);

                    if(state != null && receiver != null) {
                        try {
                            receiver.setState(state);
                        }
                        catch(Throwable t) {
                            if(log.isWarnEnabled())
                                log.warn("failed calling setState() in receiver", t);
                        }
                    }
                }
                finally {
                    state_promise.setResult(state != null? Boolean.TRUE : Boolean.FALSE);
                }
                break;
            case Event.STATE_TRANSFER_INPUTSTREAM_CLOSED:
                state_promise.setResult(Boolean.TRUE);
                break;

            case Event.STATE_TRANSFER_INPUTSTREAM:
                StateTransferInfo sti=(StateTransferInfo)evt.getArg();
                InputStream is=sti.inputStream;
                // Oct 13,2006 moved to down() when Event.STATE_TRANSFER_INPUTSTREAM_CLOSED is received
                // state_promise.setResult(is != null? Boolean.TRUE : Boolean.FALSE);

                if(up_handler != null)
                    return up_handler.up(evt);

                if(is != null && receiver != null) {
                    try {
                        receiver.setState(is);
                    }
                    catch(Throwable t) {
                        if(log.isWarnEnabled())
                            log.warn("failed calling setState() in receiver", t);
                    }
                }
                break;

            case Event.GET_LOCAL_ADDRESS:
                return local_addr;

            default:
                break;
        }


        // If UpHandler is installed, pass all events to it and return (UpHandler is e.g. a building block)
        if(up_handler != null)
            return up_handler.up(evt);

        // Invoke a callback in the receiver
        if(receiver != null) {
            try {
                return invokeCallback(evt.getType(), evt.getArg());
            }
            catch(Throwable t) {
                if(log.isWarnEnabled())
                    log.warn("failed invoking callback in receiver", t);
            }
        }
        return null;
    }


    /**
     * Sends a message through the protocol stack if the stack is available
     * @param evt the message to send down, encapsulated in an event
     */
    public Object down(Event evt) {
        if(evt == null) return null;
        return prot_stack.down(evt);
    }




    @ManagedOperation
    public String toString(boolean details) {
        StringBuilder sb=new StringBuilder();
        sb.append("local_addr=").append(local_addr).append('\n');
        sb.append("cluster_name=").append(cluster_name).append('\n');
        sb.append("my_view=").append(my_view).append('\n');
        sb.append("connected=").append(connected).append('\n');
        sb.append("closed=").append(closed).append('\n');
        if(details) {
            sb.append("discard_own_messages=").append(discard_own_messages).append('\n');
            sb.append("state_transfer_supported=").append(state_transfer_supported).append('\n');
            sb.append("props=").append(getProperties()).append('\n');
        }

        return sb.toString();
    }


    /* ----------------------------------- Private Methods ------------------------------------- */
    protected Object invokeCallback(int type, Object arg) {
        switch(type) {
            case Event.MSG:
                receiver.receive((Message)arg);
                break;
            case Event.VIEW_CHANGE:
                receiver.viewAccepted((View)arg);
                break;
            case Event.SUSPECT:
                receiver.suspect((Address)arg);
                break;
            case Event.GET_APPLSTATE:
                byte[] tmp_state=null;
                tmp_state=receiver.getState();
                return new StateTransferInfo(null, 0L, tmp_state);
            case Event.STATE_TRANSFER_OUTPUTSTREAM:
                StateTransferInfo sti=(StateTransferInfo)arg;
                OutputStream os=sti.outputStream;
                if(os != null)
                    receiver.getState(os);
                break;
            case Event.BLOCK:
                receiver.block();
                return true;
            case Event.UNBLOCK:
                receiver.unblock();
        }
        return null;
    }

    protected final void init(ProtocolStackConfigurator configurator) throws ChannelException {
        if(log.isInfoEnabled())
            log.info("JGroups version: " + Version.description);

        List<ProtocolConfiguration> configs;
        try {
            configs=configurator.getProtocolStack();
            for(ProtocolConfiguration config: configs) 
                config.substituteVariables();  // replace vars with system props
        }
        catch(Exception e) {
            throw new ChannelException("unable to parse the protocol configuration", e);
        }

        synchronized(Channel.class) {
            prot_stack=new ProtocolStack(this);
            try {
                prot_stack.setup(configs); // Setup protocol stack (creates protocol, calls init() on them)
            }
            catch(Throwable e) {
                throw new ChannelException("unable to setup the protocol stack", e);
            }
        }
    }

    protected final void init(JChannel ch) throws ChannelException {
        if(ch == null)
            throw new IllegalArgumentException("channel is null");
        if(log.isInfoEnabled())
            log.info("JGroups version: " + Version.description);

        synchronized(JChannel.class) {
            prot_stack=new ProtocolStack(this);
            try {
                prot_stack.setup(ch.getProtocolStack()); // Setup protocol stack (creates protocol, calls init() on them)
            }
            catch(Throwable e) {
                throw new ChannelException("unable to setup the protocol stack: " + e.getMessage(), e);
            }
        }
    }


    /**
     * Initializes all variables. Used after <tt>close()</tt> or <tt>disconnect()</tt>,
     * to be ready for new <tt>connect()</tt>
     */
    private void init() {
        if(local_addr != null)
            down(new Event(Event.REMOVE_ADDRESS, local_addr));
        local_addr=null;
        cluster_name=null;
        my_view=null;

        // changed by Bela Sept 25 2003
        //if(mq != null && mq.closed())
          //  mq.reset();
        connected=false;
    }


    private void startStack(String cluster_name) throws ChannelException {
        /*make sure the channel is not closed*/
        checkClosed();

        /*make sure we have a valid channel name*/
        if(cluster_name == null) {
            if(log.isDebugEnabled()) log.debug("cluster_name is null, assuming unicast channel");
        }
        else
            this.cluster_name=cluster_name;

        if(socket_factory != null)
            prot_stack.getTopProtocol().setSocketFactory(socket_factory);

        try {
            prot_stack.startStack(cluster_name, local_addr); // calls start() in all protocols, from top to bottom
        }
        catch(Throwable e) {
            throw new ChannelException("failed to start protocol stack", e);
        }


        /*create a temporary view, assume this channel is the only member and is the coordinator*/
        Vector<Address> t=new Vector<Address>(1);
        t.addElement(local_addr);
        my_view=new View(local_addr, 0, t);  // create a dummy view

        TP transport=prot_stack.getTransport();
        transport.registerProbeHandler(probe_handler);
    }

    /**
     * Generates new UUID and sets local address. Sends down a REMOVE_ADDRESS (if existing address was present) and
     * a SET_LOCAL_ADDRESS
     */
    protected void setAddress() {
        Address old_addr=local_addr;
        local_addr=address_generator != null? address_generator.generateAddress() : UUID.randomUUID();
        if(old_addr != null)
            down(new Event(Event.REMOVE_ADDRESS, old_addr));
        if(name == null || name.length() == 0) // generate a logical name if not set
            name=Util.generateLocalName();
        if(name != null && name.length() > 0)
            UUID.add(local_addr, name);

        Event evt=new Event(Event.SET_LOCAL_ADDRESS, local_addr);
        down(evt);
        if(up_handler != null)
            up_handler.up(evt);
    }


    /**
     * health check<BR>
     * throws a ChannelClosed exception if the channel is closed
     */
    protected void checkClosed() throws ChannelException {
        if(closed)
            throw new ChannelClosedException();
    }


    protected void checkClosedOrNotConnected() throws ChannelException {
        if(closed)
            throw new ChannelClosedException();
        if(!connected)
            throw new ChannelNotConnectedException();
    }




    /**
     * Disconnects and closes the channel. This method does the following things
     * <ol>
     * <li>Calls <code>this.disconnect</code> if the disconnect parameter is true
     * <li>Calls <code>ProtocolStack.stop</code> on the protocol stack
     * <li>Calls <code>ProtocolStack.destroy</code> on the protocol stack
     * <li>Sets the channel closed and channel connected flags to true and false
     * <li>Notifies any channel listener of the channel close operation
     * </ol>
     */
    protected void _close(boolean disconnect) {
        Address old_addr=local_addr;
        if(closed)
            return;

        if(disconnect)
            disconnect();                     // leave group if connected
        stopStack(true, true);
        closed=true;
        connected=false;
        notifyChannelClosed(this);
        init(); // sets local_addr=null; changed March 18 2003 (bela) -- prevented successful rejoining
        if(old_addr != null)
            UUID.remove(old_addr);
    }

    protected void stopStack(boolean stop, boolean destroy) {
        if(prot_stack != null) {
            try {
                if(stop)
                    prot_stack.stopStack(cluster_name);

                if(destroy)
                    prot_stack.destroy();
            }
            catch(Exception e) {
                if(log.isErrorEnabled())
                    log.error("failed destroying the protocol stack", e);
            }

            TP transport=prot_stack.getTransport();
            if(transport != null)
                transport.unregisterProbeHandler(probe_handler);
        }
    }



    public boolean flushSupported() {
        return flush_supported;
    }

    /** {@inheritDoc} */
    public boolean startFlush(boolean automatic_resume) {
        if(!flushSupported()) {
            throw new IllegalStateException("Flush is not supported, add pbcast.FLUSH protocol to your configuration");
        }           	  
        boolean successfulFlush=(Boolean)down(new Event(Event.SUSPEND));
        
        if(automatic_resume)
            stopFlush();

        return successfulFlush;              
    }

    /** {@inheritDoc} */
    public boolean startFlush(List<Address> flushParticipants,boolean automatic_resume) {
        boolean successfulFlush;
        if(!flushSupported()){
            throw new IllegalStateException("Flush is not supported, add pbcast.FLUSH protocol to your configuration");
        }
        View v = getView();
        if(v != null && v.getMembers().containsAll(flushParticipants)){
            successfulFlush=(Boolean)down(new Event(Event.SUSPEND, flushParticipants));
        }else{
            throw new IllegalArgumentException("Current view " + v
                                               + " does not contain all flush participants "
                                               + flushParticipants);
        }
        
        if(automatic_resume)
            stopFlush(flushParticipants);

        return successfulFlush;              
    }
    
    /** {@inheritDoc} */
    public boolean startFlush(long timeout, boolean automatic_resume) {        
        return startFlush(automatic_resume);       
    }

    public void stopFlush() {
        if(!flushSupported()) {
            throw new IllegalStateException("Flush is not supported, add pbcast.FLUSH protocol to your configuration");
        }      
        down(new Event(Event.RESUME));      
    }

    public void stopFlush(List<Address> flushParticipants) {
        if(!flushSupported()) {
            throw new IllegalStateException("Flush is not supported, add pbcast.FLUSH protocol to your configuration");
        }       
        down(new Event(Event.RESUME, flushParticipants));
    }
    

    Address determineCoordinator() {
        List<Address> mbrs=my_view != null? my_view.getMembers() : null;
        if(mbrs == null)
            return null;
        if(!mbrs.isEmpty())
            return mbrs.iterator().next();
        return null;
    }

    private TimeScheduler getTimer() {
        if(prot_stack != null) {
            TP transport=prot_stack.getTransport();
            if(transport != null) {
                return transport.getTimer();
            }
        }
        return null;
    }

    /* ------------------------------- End of Private Methods ---------------------------------- */

    class MyProbeHandler implements TP.ProbeHandler {

        public Map<String, String> handleProbe(String... keys) {
            Map<String, String> map=new HashMap<String, String>(2);
            for(String key: keys) {
                if(key.startsWith("jmx")) {
                    Map<String, Object> tmp_stats;
                    int index=key.indexOf("=");
                    if(index > -1) {
                        List<String> list=null;
                        String protocol_name=key.substring(index +1);
                        index=protocol_name.indexOf(".");
                        if(index > -1) {
                            String rest=protocol_name;
                            protocol_name=protocol_name.substring(0, index);
                            String attrs=rest.substring(index +1); // e.g. "num_sent,msgs,num_received_msgs"
                            list=Util.parseStringList(attrs, ",");
                        }

                        tmp_stats=dumpStats(protocol_name, list);
                    }
                    else
                        tmp_stats=dumpStats();

                    map.put("jmx", tmp_stats != null? Util.mapToString(tmp_stats) : "null");
                    continue;
                }
                if(key.equals("socks")) {
                    map.put("socks", getOpenSockets());
                }
                if(key.startsWith("invoke") || key.startsWith("op")) {
                    int index=key.indexOf("=");
                    if(index != -1) {
                        try {
                            handleOperation(map, key.substring(index+1));
                        }
                        catch(Throwable throwable) {
                            log.error("failed invoking operation " + key.substring(index+1), throwable);
                        }
                    }
                }

            }

            map.put("version", Version.description);
            if(my_view != null && !map.containsKey("view"))
                map.put("view", my_view.toString());
            map.put("local_addr", getAddressAsString() + " [" + getAddressAsUUID() + "]");
            PhysicalAddress physical_addr=(PhysicalAddress)down(new Event(Event.GET_PHYSICAL_ADDRESS, local_addr));
            if(physical_addr != null)
                map.put("physical_addr", physical_addr.toString());
            map.put("cluster", getClusterName());
            return map;
        }

        public String[] supportedKeys() {
            return new String[]{"jmx", "invoke=<operation>[<args>]", "\nop=<operation>[<args>]", "socks"};
        }

        String getOpenSockets() {
            Map<Object, String> socks=getSocketFactory().getSockets();
            TP transport=getProtocolStack().getTransport();
            if(transport != null && transport.isSingleton()) {
                Map<Object,String> tmp=transport.getSocketFactory().getSockets();
                if(tmp != null)
                    socks.putAll(tmp);
            }

            StringBuilder sb=new StringBuilder();
            if(socks != null) {
                for(Map.Entry<Object,String> entry: socks.entrySet()) {
                    Object key=entry.getKey();
                    if(key instanceof ServerSocket) {
                        ServerSocket tmp=(ServerSocket)key;
                        sb.append(tmp.getInetAddress()).append(":").append(tmp.getLocalPort())
                                .append(" ").append(entry.getValue()).append(" [tcp]");
                    }
                    else if(key instanceof DatagramSocket) {
                        DatagramSocket sock=(DatagramSocket)key;
                        sb.append(sock.getLocalAddress()).append(":").append(sock.getLocalPort())
                                .append(" ").append(entry.getValue()).append(" [udp]");
                    }
                    else {
                        sb.append(key).append(" ").append(entry.getValue());
                    }
                    sb.append("\n");
                }
            }
            return sb.toString();
        }

        /**
         * Invokes an operation and puts the return value into map
         * @param map
         * @param operation Protocol.OperationName[args], e.g. STABLE.foo[arg1 arg2 arg3]
         */
        private void handleOperation(Map<String, String> map, String operation) throws Throwable {
            int index=operation.indexOf(".");
            if(index == -1)
                throw new IllegalArgumentException("operation " + operation + " is missing the protocol name");
            String prot_name=operation.substring(0, index);
            Protocol prot=prot_stack.findProtocol(prot_name);
            if(prot == null)
                throw new IllegalArgumentException("protocol " + prot_name + " not found");

            int args_index=operation.indexOf("[");
            String method_name;
            if(args_index != -1)
                method_name=operation.substring(index +1, args_index).trim();
            else
                method_name=operation.substring(index+1).trim();

            String[] args=null;
            if(args_index != -1) {
                int end_index=operation.indexOf("]");
                if(end_index == -1)
                    throw new IllegalArgumentException("] not found");
                List<String> str_args=Util.parseCommaDelimitedStrings(operation.substring(args_index + 1, end_index));
                Object[] strings=str_args.toArray();
                args=new String[strings.length];
                for(int i=0; i < strings.length; i++)
                    args[i]=(String)strings[i];
            }

            Method method=MethodCall.findMethod(prot.getClass(), method_name, args);
            MethodCall call=new MethodCall(method);
            Object[] converted_args=null;
            if(args != null) {
                converted_args=new Object[args.length];
                Class<?>[] types=method.getParameterTypes();
                for(int i=0; i < args.length; i++)
                    converted_args[i]=MethodCall.convert(args[i], types[i]);
            }
            Object retval=call.invoke(prot, converted_args);
            if(retval != null)
                map.put(prot_name + "." + method_name, retval.toString());
        }
    }

  
}<|MERGE_RESOLUTION|>--- conflicted
+++ resolved
@@ -33,6 +33,7 @@
 import java.util.Map;
 import java.util.Vector;
 import java.util.concurrent.Callable;
+import java.util.concurrent.ConcurrentMap;
 
 
 /**
@@ -77,6 +78,13 @@
     /** True if a flush protocol is available, false otherwise */
     private volatile boolean flush_supported=false; // set by CONFIG event from FLUSH protocol
 
+    /** Provides storage for arbitrary objects. Protocols can send up CONFIG events, and all key-value pairs of
+     * a CONFIG event will be added to additional_data. On reconnect, a CONFIG event will be sent down by the channel,
+     * containing all key-value pairs of additional_data
+     */
+    protected final Map<String,Object> additional_data=new HashMap<String,Object>();
+    
+    protected final ConcurrentMap<String,Object> config=Util.createConcurrentMap(16);
 
     protected final Log log=LogFactory.getLog(JChannel.class);
 
@@ -477,44 +485,20 @@
     }
 
 
-<<<<<<< HEAD
-    /**
-     * creates a new message with the destination address, and the source address
-     * and the object as the message value
-     *
-     * @param dst - the destination address of the message, null for all members
-     * @param obj - the value of the message
-     * @exception ChannelNotConnectedException
-     * @exception ChannelClosedException
-     * @see JChannel#send
-     */
+    /** {@inheritDoc} */
     @ManagedOperation
-    public void send(Address dst, Serializable obj) throws ChannelNotConnectedException, ChannelClosedException {
+    public void send(Address dst, Serializable obj) throws ChannelException {
         send(new Message(dst, null, obj));
     }
 
-    public void send(Address dst, byte[] buf) throws ChannelNotConnectedException, ChannelClosedException {
+    /** {@inheritDoc} */
+    public void send(Address dst, byte[] buf) throws ChannelException {
         send(new Message(dst, null, buf));
     }
 
-    public void send(Address dst, byte[] buf, int offset, int length) throws ChannelNotConnectedException, ChannelClosedException {
+    /** {@inheritDoc} */
+    public void send(Address dst, byte[] buf, int offset, int length) throws ChannelException {
         send(new Message(dst, null, buf, offset, length));
-=======
-    /** {@inheritDoc} */
-    @ManagedOperation
-    public void send(Address dst, Address src, Serializable obj) throws ChannelException {
-        send(new Message(dst, src, obj));
-    }
-
-    /** {@inheritDoc} */
-    public void send(Address dst, Address src, byte[] buf) throws ChannelException {
-        send(new Message(dst, src, buf));
-    }
-
-    /** {@inheritDoc} */
-    public void send(Address dst, Address src, byte[] buf, int offset, int length) throws ChannelException {
-        send(new Message(dst, src, buf, offset, length));
->>>>>>> 6d889c1c
     }
 
 
