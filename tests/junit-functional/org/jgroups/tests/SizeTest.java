--- conflicted
+++ resolved
@@ -517,10 +517,6 @@
     }
 
     public static void testRelayHeader() throws Exception {
-<<<<<<< HEAD
-        RELAY.RelayHeader hdr=new RELAY.RelayHeader(RELAY.RelayHeader.Type.DISSEMINATE);
-        _testSize(hdr);
-=======
         RELAY.RelayHeader hdr=RELAY.RelayHeader.create(RELAY.RelayHeader.Type.FORWARD);
         _testSize(hdr);
 
@@ -533,7 +529,6 @@
         uuid_cache.put(Util.createRandomAddress("B"), "B");
         // hdr=RELAY.RelayHeader.create(RELAY.RelayHeader.Type.UUIDS);
         // _testSize(hdr);
->>>>>>> 6dccf68f
     }
 
     public static void testStateHeader() throws Exception {
